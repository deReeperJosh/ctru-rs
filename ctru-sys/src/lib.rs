#![no_std]
#![allow(non_upper_case_globals)]
#![allow(non_camel_case_types)]
#![allow(non_snake_case)]
#![allow(clippy::all)]

use core::arch::asm;

pub mod result;
pub use result::*;

include!(concat!(env!("OUT_DIR"), "/bindings.rs"));

/// In lieu of a proper errno function exposed by libc
/// (<https://github.com/rust-lang/libc/issues/1995>).
pub unsafe fn errno() -> s32 {
<<<<<<< HEAD
    (*__getreent())._errno
}

pub unsafe fn getThreadLocalStorage() -> *mut libc::c_void {
    let return_value: *mut libc::c_void;
    asm!("mrc p15, 0, {}, c13, c0, 3", out(reg) return_value);
    return_value
}

pub unsafe fn getThreadCommandBuffer() -> *mut u32 {
    (getThreadLocalStorage() as *mut u8).add(0x80) as *mut u32
}
=======
    *__errno()
}

// TODO: not sure if there's a better way to do this, but I have gotten myself
// with this a couple times so having the hint seems nice to have.
#[cfg(test)]
compile_error!(concat!(
    "ctru-sys doesn't have tests and its lib test will fail to build at link time. ",
    "Try specifying `--package ctru-rs` to build those tests.",
));
>>>>>>> 9406f5d4
<|MERGE_RESOLUTION|>--- conflicted
+++ resolved
@@ -14,8 +14,7 @@
 /// In lieu of a proper errno function exposed by libc
 /// (<https://github.com/rust-lang/libc/issues/1995>).
 pub unsafe fn errno() -> s32 {
-<<<<<<< HEAD
-    (*__getreent())._errno
+    *__errno()
 }
 
 pub unsafe fn getThreadLocalStorage() -> *mut libc::c_void {
@@ -27,9 +26,6 @@
 pub unsafe fn getThreadCommandBuffer() -> *mut u32 {
     (getThreadLocalStorage() as *mut u8).add(0x80) as *mut u32
 }
-=======
-    *__errno()
-}
 
 // TODO: not sure if there's a better way to do this, but I have gotten myself
 // with this a couple times so having the hint seems nice to have.
@@ -37,5 +33,4 @@
 compile_error!(concat!(
     "ctru-sys doesn't have tests and its lib test will fail to build at link time. ",
     "Try specifying `--package ctru-rs` to build those tests.",
-));
->>>>>>> 9406f5d4
+));