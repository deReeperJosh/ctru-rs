[package]
authors = ["Ronald Kinard <furyhunter600@gmail.com>"]
description = "A safe wrapper around smealum's ctrulib."
license = "https://en.wikipedia.org/wiki/Zlib_License"
name = "ctru-rs"
version = "0.7.1"
edition = "2021"

[lib]
crate-type = ["rlib"]
name = "ctru"

[dependencies]
cfg-if = "1.0"
ctru-sys = { path = "../ctru-sys", version = "0.4" }
const-zero = "0.1.0"
linker-fix-3ds = { git = "https://github.com/Meziu/rust-linker-fix-3ds.git" }
pthread-3ds = { git = "https://github.com/Meziu/pthread-3ds.git" }
libc = "0.2"
bitflags = "1.0.0"
widestring = "0.2.2"

[build-dependencies]
toml = "0.5"

[dev-dependencies]
ferris-says = "0.2.1"
<<<<<<< HEAD
time = "0.3.7"
=======

[features]
default = ["romfs"]
romfs = []
>>>>>>> 5bdb0a4d
<|MERGE_RESOLUTION|>--- conflicted
+++ resolved
@@ -25,11 +25,8 @@
 
 [dev-dependencies]
 ferris-says = "0.2.1"
-<<<<<<< HEAD
 time = "0.3.7"
-=======
 
 [features]
 default = ["romfs"]
-romfs = []
->>>>>>> 5bdb0a4d
+romfs = []